--- conflicted
+++ resolved
@@ -1486,12 +1486,11 @@
 	setWhitelist(ctx, cfg)
 	setLes(ctx, cfg)
 
-<<<<<<< HEAD
 	if ctx.GlobalIsSet(BorLogsFlag.Name) {
 		cfg.BorLogs = ctx.GlobalBool(BorLogsFlag.Name)
 	}
-=======
-	// Cap the cache allowance and tune the garbage collector
+
+  // Cap the cache allowance and tune the garbage collector
 	mem, err := gopsutil.VirtualMemory()
 	if err == nil {
 		if 32<<(^uintptr(0)>>63) == 32 && mem.Total > 2*1024*1024*1024 {
@@ -1510,7 +1509,6 @@
 
 	log.Debug("Sanitizing Go's GC trigger", "percent", int(gogc))
 	godebug.SetGCPercent(int(gogc))
->>>>>>> 638e829b
 
 	if ctx.GlobalIsSet(SyncModeFlag.Name) {
 		cfg.SyncMode = *GlobalTextMarshaler(ctx, SyncModeFlag.Name).(*downloader.SyncMode)

// Copyright 2016 The go-ethereum Authors
// This file is part of the go-ethereum library.
//
// The go-ethereum library is free software: you can redistribute it and/or modify
// it under the terms of the GNU Lesser General Public License as published by
// the Free Software Foundation, either version 3 of the License, or
// (at your option) any later version.
//
// The go-ethereum library is distributed in the hope that it will be useful,
// but WITHOUT ANY WARRANTY; without even the implied warranty of
// MERCHANTABILITY or FITNESS FOR A PARTICULAR PURPOSE. See the
// GNU Lesser General Public License for more details.
//
// You should have received a copy of the GNU Lesser General Public License
// along with the go-ethereum library. If not, see <http://www.gnu.org/licenses/>.

package les

import (
	"errors"
	"fmt"
	"math/big"
	"math/rand"
	"net"
	"sync"
	"sync/atomic"
	"time"

	"github.com/ethereum/go-ethereum/common"
	"github.com/ethereum/go-ethereum/common/mclock"
	"github.com/ethereum/go-ethereum/core"
	"github.com/ethereum/go-ethereum/core/types"
	"github.com/ethereum/go-ethereum/eth"
	"github.com/ethereum/go-ethereum/les/flowcontrol"
	lpc "github.com/ethereum/go-ethereum/les/lespay/client"
	lps "github.com/ethereum/go-ethereum/les/lespay/server"
	"github.com/ethereum/go-ethereum/les/utils"
	"github.com/ethereum/go-ethereum/light"
	"github.com/ethereum/go-ethereum/p2p"
	"github.com/ethereum/go-ethereum/params"
	"github.com/ethereum/go-ethereum/rlp"
)

var (
	errClosed            = errors.New("peer set is closed")
	errAlreadyRegistered = errors.New("peer is already registered")
	errNotRegistered     = errors.New("peer is not registered")
)

const (
	maxRequestErrors  = 20 // number of invalid requests tolerated (makes the protocol less brittle but still avoids spam)
	maxResponseErrors = 50 // number of invalid responses tolerated (makes the protocol less brittle but still avoids spam)

	allowedUpdateBytes = 100000                // initial/maximum allowed update size
	allowedUpdateRate  = time.Millisecond * 10 // time constant for recharging one byte of allowance

	freezeTimeBase    = time.Millisecond * 700 // fixed component of client freeze time
	freezeTimeRandom  = time.Millisecond * 600 // random component of client freeze time
	freezeCheckPeriod = time.Millisecond * 100 // buffer value recheck period after initial freeze time has elapsed

	// If the total encoded size of a sent transaction batch is over txSizeCostLimit
	// per transaction then the request cost is calculated as proportional to the
	// encoded size instead of the transaction count
	txSizeCostLimit = 0x4000

	// handshakeTimeout is the timeout LES handshake will be treated as failed.
	handshakeTimeout = 5 * time.Second
)

const (
	announceTypeNone = iota
	announceTypeSimple
	announceTypeSigned
)

type keyValueEntry struct {
	Key   string
	Value rlp.RawValue
}

type keyValueList []keyValueEntry
type keyValueMap map[string]rlp.RawValue

func (l keyValueList) add(key string, val interface{}) keyValueList {
	var entry keyValueEntry
	entry.Key = key
	if val == nil {
		val = uint64(0)
	}
	enc, err := rlp.EncodeToBytes(val)
	if err == nil {
		entry.Value = enc
	}
	return append(l, entry)
}

func (l keyValueList) decode() (keyValueMap, uint64) {
	m := make(keyValueMap)
	var size uint64
	for _, entry := range l {
		m[entry.Key] = entry.Value
		size += uint64(len(entry.Key)) + uint64(len(entry.Value)) + 8
	}
	return m, size
}

func (m keyValueMap) get(key string, val interface{}) error {
	enc, ok := m[key]
	if !ok {
		return errResp(ErrMissingKey, "%s", key)
	}
	if val == nil {
		return nil
	}
	return rlp.DecodeBytes(enc, val)
}

// peerCommons contains fields needed by both server peer and client peer.
type peerCommons struct {
	*p2p.Peer
	rw p2p.MsgReadWriter

	id           string    // Peer identity.
	version      int       // Protocol version negotiated.
	network      uint64    // Network ID being on.
	frozen       uint32    // Flag whether the peer is frozen.
	announceType uint64    // New block announcement type.
	serving      uint32    // The status indicates the peer is served.
<<<<<<< HEAD
	headInfo     blockInfo // Latest block information.
=======
	headInfo     blockInfo // Last announced block information.
>>>>>>> cc05b050

	// Background task queue for caching peer tasks and executing in order.
	sendQueue *utils.ExecQueue

	// Flow control agreement.
	fcParams flowcontrol.ServerParams // The config for token bucket.
	fcCosts  requestCostTable         // The Maximum request cost table.

	closeCh chan struct{}
	lock    sync.RWMutex // Lock used to protect all thread-sensitive fields.
}

// isFrozen returns true if the client is frozen or the server has put our
// client in frozen state
func (p *peerCommons) isFrozen() bool {
	return atomic.LoadUint32(&p.frozen) != 0
}

// canQueue returns an indicator whether the peer can queue an operation.
func (p *peerCommons) canQueue() bool {
	return p.sendQueue.CanQueue() && !p.isFrozen()
<<<<<<< HEAD
}

// queueSend caches a peer operation in the background task queue.
// Please ensure to check `canQueue` before call this function
func (p *peerCommons) queueSend(f func()) bool {
	return p.sendQueue.Queue(f)
}

=======
}

// queueSend caches a peer operation in the background task queue.
// Please ensure to check `canQueue` before call this function
func (p *peerCommons) queueSend(f func()) bool {
	return p.sendQueue.Queue(f)
}

>>>>>>> cc05b050
// String implements fmt.Stringer.
func (p *peerCommons) String() string {
	return fmt.Sprintf("Peer %s [%s]", p.id, fmt.Sprintf("les/%d", p.version))
}

// Info gathers and returns a collection of metadata known about a peer.
func (p *peerCommons) Info() *eth.PeerInfo {
	return &eth.PeerInfo{
		Version:    p.version,
		Difficulty: p.Td(),
		Head:       fmt.Sprintf("%x", p.Head()),
	}
}

// Head retrieves a copy of the current head (most recent) hash of the peer.
func (p *peerCommons) Head() (hash common.Hash) {
	p.lock.RLock()
	defer p.lock.RUnlock()

	return p.headInfo.Hash
}

// Td retrieves the current total difficulty of a peer.
func (p *peerCommons) Td() *big.Int {
	p.lock.RLock()
	defer p.lock.RUnlock()

	return new(big.Int).Set(p.headInfo.Td)
}

// HeadAndTd retrieves the current head hash and total difficulty of a peer.
func (p *peerCommons) HeadAndTd() (hash common.Hash, td *big.Int) {
	p.lock.RLock()
	defer p.lock.RUnlock()

	return p.headInfo.Hash, new(big.Int).Set(p.headInfo.Td)
}

// sendReceiveHandshake exchanges handshake packet with remote peer and returns any error
// if failed to send or receive packet.
func (p *peerCommons) sendReceiveHandshake(sendList keyValueList) (keyValueList, error) {
	var (
		errc     = make(chan error, 2)
		recvList keyValueList
	)
	// Send out own handshake in a new thread
	go func() {
		errc <- p2p.Send(p.rw, StatusMsg, sendList)
	}()
	go func() {
		// In the mean time retrieve the remote status message
		msg, err := p.rw.ReadMsg()
		if err != nil {
			errc <- err
			return
		}
		if msg.Code != StatusMsg {
			errc <- errResp(ErrNoStatusMsg, "first msg has code %x (!= %x)", msg.Code, StatusMsg)
			return
		}
		if msg.Size > ProtocolMaxMsgSize {
			errc <- errResp(ErrMsgTooLarge, "%v > %v", msg.Size, ProtocolMaxMsgSize)
			return
		}
		// Decode the handshake
		if err := msg.Decode(&recvList); err != nil {
			errc <- errResp(ErrDecode, "msg %v: %v", msg, err)
			return
		}
		errc <- nil
	}()
	timeout := time.NewTimer(handshakeTimeout)
	defer timeout.Stop()
	for i := 0; i < 2; i++ {
		select {
		case err := <-errc:
			if err != nil {
				return nil, err
			}
		case <-timeout.C:
			return nil, p2p.DiscReadTimeout
		}
	}
	return recvList, nil
}

// handshake executes the les protocol handshake, negotiating version number,
// network IDs, difficulties, head and genesis blocks. Besides the basic handshake
// fields, server and client can exchange and resolve some specified fields through
// two callback functions.
func (p *peerCommons) handshake(td *big.Int, head common.Hash, headNum uint64, genesis common.Hash, sendCallback func(*keyValueList), recvCallback func(keyValueMap) error) error {
	p.lock.Lock()
	defer p.lock.Unlock()

	var send keyValueList

	// Add some basic handshake fields
	send = send.add("protocolVersion", uint64(p.version))
	send = send.add("networkId", p.network)
<<<<<<< HEAD
=======
	// Note: the head info announced at handshake is only used in case of server peers
	// but dummy values are still announced by clients for compatibility with older servers
>>>>>>> cc05b050
	send = send.add("headTd", td)
	send = send.add("headHash", head)
	send = send.add("headNum", headNum)
	send = send.add("genesisHash", genesis)

	// Add client-specified or server-specified fields
	if sendCallback != nil {
		sendCallback(&send)
	}
	// Exchange the handshake packet and resolve the received one.
	recvList, err := p.sendReceiveHandshake(send)
	if err != nil {
		return err
	}
	recv, size := recvList.decode()
	if size > allowedUpdateBytes {
		return errResp(ErrRequestRejected, "")
	}
<<<<<<< HEAD
	var rGenesis, rHash common.Hash
	var rVersion, rNetwork, rNum uint64
	var rTd *big.Int
=======
	var rGenesis common.Hash
	var rVersion, rNetwork uint64
>>>>>>> cc05b050
	if err := recv.get("protocolVersion", &rVersion); err != nil {
		return err
	}
	if err := recv.get("networkId", &rNetwork); err != nil {
		return err
	}
<<<<<<< HEAD
	if err := recv.get("headTd", &rTd); err != nil {
		return err
	}
	if err := recv.get("headHash", &rHash); err != nil {
		return err
	}
	if err := recv.get("headNum", &rNum); err != nil {
		return err
	}
=======
>>>>>>> cc05b050
	if err := recv.get("genesisHash", &rGenesis); err != nil {
		return err
	}
	if rGenesis != genesis {
		return errResp(ErrGenesisBlockMismatch, "%x (!= %x)", rGenesis[:8], genesis[:8])
	}
	if rNetwork != p.network {
		return errResp(ErrNetworkIdMismatch, "%d (!= %d)", rNetwork, p.network)
	}
	if int(rVersion) != p.version {
		return errResp(ErrProtocolVersionMismatch, "%d (!= %d)", rVersion, p.version)
	}
<<<<<<< HEAD
	p.headInfo = blockInfo{Hash: rHash, Number: rNum, Td: rTd}
=======
>>>>>>> cc05b050
	if recvCallback != nil {
		return recvCallback(recv)
	}
	return nil
}

// close closes the channel and notifies all background routines to exit.
func (p *peerCommons) close() {
	close(p.closeCh)
	p.sendQueue.Quit()
}

// serverPeer represents each node to which the client is connected.
// The node here refers to the les server.
type serverPeer struct {
	peerCommons

	// Status fields
	trusted                 bool   // The flag whether the server is selected as trusted server.
	onlyAnnounce            bool   // The flag whether the server sends announcement only.
	chainSince, chainRecent uint64 // The range of chain server peer can serve.
	stateSince, stateRecent uint64 // The range of state server peer can serve.

	// Advertised checkpoint fields
	checkpointNumber uint64                   // The block height which the checkpoint is registered.
	checkpoint       params.TrustedCheckpoint // The advertised checkpoint sent by server.

	fcServer         *flowcontrol.ServerNode // Client side mirror token bucket.
	vtLock           sync.Mutex
	valueTracker     *lpc.ValueTracker
	nodeValueTracker *lpc.NodeValueTracker
	sentReqs         map[uint64]sentReqEntry

	// Statistics
	errCount    utils.LinearExpiredValue // Counter the invalid responses server has replied
	updateCount uint64
	updateTime  mclock.AbsTime

	// Test callback hooks
	hasBlockHook func(common.Hash, uint64, bool) bool // Used to determine whether the server has the specified block.
}
<<<<<<< HEAD

func newServerPeer(version int, network uint64, trusted bool, p *p2p.Peer, rw p2p.MsgReadWriter) *serverPeer {
	return &serverPeer{
		peerCommons: peerCommons{
			Peer:      p,
			rw:        rw,
			id:        p.ID().String(),
			version:   version,
			network:   network,
			sendQueue: utils.NewExecQueue(100),
			closeCh:   make(chan struct{}),
		},
		trusted:  trusted,
		errCount: utils.LinearExpiredValue{Rate: mclock.AbsTime(time.Hour)},
	}
}

// rejectUpdate returns true if a parameter update has to be rejected because
// the size and/or rate of updates exceed the capacity limitation
func (p *serverPeer) rejectUpdate(size uint64) bool {
	now := mclock.Now()
	if p.updateCount == 0 {
		p.updateTime = now
	} else {
		dt := now - p.updateTime
		p.updateTime = now

		r := uint64(dt / mclock.AbsTime(allowedUpdateRate))
		if p.updateCount > r {
			p.updateCount -= r
		} else {
			p.updateCount = 0
		}
	}
	p.updateCount += size
	return p.updateCount > allowedUpdateBytes
}

// freeze processes Stop messages from the given server and set the status as
// frozen.
func (p *serverPeer) freeze() {
	if atomic.CompareAndSwapUint32(&p.frozen, 0, 1) {
		p.sendQueue.Clear()
	}
}

// unfreeze processes Resume messages from the given server and set the status
// as unfrozen.
func (p *serverPeer) unfreeze() {
	atomic.StoreUint32(&p.frozen, 0)
}

=======

func newServerPeer(version int, network uint64, trusted bool, p *p2p.Peer, rw p2p.MsgReadWriter) *serverPeer {
	return &serverPeer{
		peerCommons: peerCommons{
			Peer:      p,
			rw:        rw,
			id:        p.ID().String(),
			version:   version,
			network:   network,
			sendQueue: utils.NewExecQueue(100),
			closeCh:   make(chan struct{}),
		},
		trusted:  trusted,
		errCount: utils.LinearExpiredValue{Rate: mclock.AbsTime(time.Hour)},
	}
}

// rejectUpdate returns true if a parameter update has to be rejected because
// the size and/or rate of updates exceed the capacity limitation
func (p *serverPeer) rejectUpdate(size uint64) bool {
	now := mclock.Now()
	if p.updateCount == 0 {
		p.updateTime = now
	} else {
		dt := now - p.updateTime
		p.updateTime = now

		r := uint64(dt / mclock.AbsTime(allowedUpdateRate))
		if p.updateCount > r {
			p.updateCount -= r
		} else {
			p.updateCount = 0
		}
	}
	p.updateCount += size
	return p.updateCount > allowedUpdateBytes
}

// freeze processes Stop messages from the given server and set the status as
// frozen.
func (p *serverPeer) freeze() {
	if atomic.CompareAndSwapUint32(&p.frozen, 0, 1) {
		p.sendQueue.Clear()
	}
}

// unfreeze processes Resume messages from the given server and set the status
// as unfrozen.
func (p *serverPeer) unfreeze() {
	atomic.StoreUint32(&p.frozen, 0)
}

>>>>>>> cc05b050
// sendRequest send a request to the server based on the given message type
// and content.
func sendRequest(w p2p.MsgWriter, msgcode, reqID uint64, data interface{}) error {
	type req struct {
		ReqID uint64
		Data  interface{}
	}
	return p2p.Send(w, msgcode, req{reqID, data})
}

func (p *serverPeer) sendRequest(msgcode, reqID uint64, data interface{}, amount int) error {
	p.sentRequest(reqID, uint32(msgcode), uint32(amount))
	return sendRequest(p.rw, msgcode, reqID, data)
}

// requestHeadersByHash fetches a batch of blocks' headers corresponding to the
// specified header query, based on the hash of an origin block.
func (p *serverPeer) requestHeadersByHash(reqID uint64, origin common.Hash, amount int, skip int, reverse bool) error {
	p.Log().Debug("Fetching batch of headers", "count", amount, "fromhash", origin, "skip", skip, "reverse", reverse)
	return p.sendRequest(GetBlockHeadersMsg, reqID, &getBlockHeadersData{Origin: hashOrNumber{Hash: origin}, Amount: uint64(amount), Skip: uint64(skip), Reverse: reverse}, amount)
}

// requestHeadersByNumber fetches a batch of blocks' headers corresponding to the
// specified header query, based on the number of an origin block.
func (p *serverPeer) requestHeadersByNumber(reqID, origin uint64, amount int, skip int, reverse bool) error {
	p.Log().Debug("Fetching batch of headers", "count", amount, "fromnum", origin, "skip", skip, "reverse", reverse)
	return p.sendRequest(GetBlockHeadersMsg, reqID, &getBlockHeadersData{Origin: hashOrNumber{Number: origin}, Amount: uint64(amount), Skip: uint64(skip), Reverse: reverse}, amount)
}

// requestBodies fetches a batch of blocks' bodies corresponding to the hashes
// specified.
func (p *serverPeer) requestBodies(reqID uint64, hashes []common.Hash) error {
	p.Log().Debug("Fetching batch of block bodies", "count", len(hashes))
	return p.sendRequest(GetBlockBodiesMsg, reqID, hashes, len(hashes))
}

// requestCode fetches a batch of arbitrary data from a node's known state
// data, corresponding to the specified hashes.
func (p *serverPeer) requestCode(reqID uint64, reqs []CodeReq) error {
	p.Log().Debug("Fetching batch of codes", "count", len(reqs))
	return p.sendRequest(GetCodeMsg, reqID, reqs, len(reqs))
}

// requestReceipts fetches a batch of transaction receipts from a remote node.
func (p *serverPeer) requestReceipts(reqID uint64, hashes []common.Hash) error {
	p.Log().Debug("Fetching batch of receipts", "count", len(hashes))
	return p.sendRequest(GetReceiptsMsg, reqID, hashes, len(hashes))
}

// requestProofs fetches a batch of merkle proofs from a remote node.
func (p *serverPeer) requestProofs(reqID uint64, reqs []ProofReq) error {
	p.Log().Debug("Fetching batch of proofs", "count", len(reqs))
	return p.sendRequest(GetProofsV2Msg, reqID, reqs, len(reqs))
}

// requestHelperTrieProofs fetches a batch of HelperTrie merkle proofs from a remote node.
func (p *serverPeer) requestHelperTrieProofs(reqID uint64, reqs []HelperTrieReq) error {
	p.Log().Debug("Fetching batch of HelperTrie proofs", "count", len(reqs))
	return p.sendRequest(GetHelperTrieProofsMsg, reqID, reqs, len(reqs))
}

// requestTxStatus fetches a batch of transaction status records from a remote node.
func (p *serverPeer) requestTxStatus(reqID uint64, txHashes []common.Hash) error {
	p.Log().Debug("Requesting transaction status", "count", len(txHashes))
	return p.sendRequest(GetTxStatusMsg, reqID, txHashes, len(txHashes))
}

// sendTxs creates a reply with a batch of transactions to be added to the remote transaction pool.
func (p *serverPeer) sendTxs(reqID uint64, amount int, txs rlp.RawValue) error {
	p.Log().Debug("Sending batch of transactions", "amount", amount, "size", len(txs))
	sizeFactor := (len(txs) + txSizeCostLimit/2) / txSizeCostLimit
	if sizeFactor > amount {
		amount = sizeFactor
	}
	return p.sendRequest(SendTxV2Msg, reqID, txs, amount)
}

// waitBefore implements distPeer interface
func (p *serverPeer) waitBefore(maxCost uint64) (time.Duration, float64) {
	return p.fcServer.CanSend(maxCost)
}

// getRequestCost returns an estimated request cost according to the flow control
// rules negotiated between the server and the client.
func (p *serverPeer) getRequestCost(msgcode uint64, amount int) uint64 {
	p.lock.RLock()
	defer p.lock.RUnlock()

	costs := p.fcCosts[msgcode]
	if costs == nil {
		return 0
	}
	cost := costs.baseCost + costs.reqCost*uint64(amount)
	if cost > p.fcParams.BufLimit {
		cost = p.fcParams.BufLimit
	}
	return cost
}

// getTxRelayCost returns an estimated relay cost according to the flow control
// rules negotiated between the server and the client.
func (p *serverPeer) getTxRelayCost(amount, size int) uint64 {
	p.lock.RLock()
	defer p.lock.RUnlock()

	costs := p.fcCosts[SendTxV2Msg]
	if costs == nil {
		return 0
	}
	cost := costs.baseCost + costs.reqCost*uint64(amount)
	sizeCost := costs.baseCost + costs.reqCost*uint64(size)/txSizeCostLimit
	if sizeCost > cost {
		cost = sizeCost
	}
	if cost > p.fcParams.BufLimit {
		cost = p.fcParams.BufLimit
	}
	return cost
}

// HasBlock checks if the peer has a given block
func (p *serverPeer) HasBlock(hash common.Hash, number uint64, hasState bool) bool {
	p.lock.RLock()
	defer p.lock.RUnlock()

	if p.hasBlockHook != nil {
		return p.hasBlockHook(hash, number, hasState)
	}
	head := p.headInfo.Number
	var since, recent uint64
	if hasState {
		since = p.stateSince
		recent = p.stateRecent
	} else {
		since = p.chainSince
		recent = p.chainRecent
	}
	return head >= number && number >= since && (recent == 0 || number+recent+4 > head)
}

// updateFlowControl updates the flow control parameters belonging to the server
// node if the announced key/value set contains relevant fields
func (p *serverPeer) updateFlowControl(update keyValueMap) {
	p.lock.Lock()
	defer p.lock.Unlock()
<<<<<<< HEAD

	// If any of the flow control params is nil, refuse to update.
	var params flowcontrol.ServerParams
	if update.get("flowControl/BL", &params.BufLimit) == nil && update.get("flowControl/MRR", &params.MinRecharge) == nil {
		// todo can light client set a minimal acceptable flow control params?
		p.fcParams = params
		p.fcServer.UpdateParams(params)
	}
	var MRC RequestCostList
	if update.get("flowControl/MRC", &MRC) == nil {
		costUpdate := MRC.decode(ProtocolLengths[uint(p.version)])
		for code, cost := range costUpdate {
			p.fcCosts[code] = cost
		}
	}
}

// updateHead updates the head information based on the announcement from
// the peer.
func (p *serverPeer) updateHead(hash common.Hash, number uint64, td *big.Int) {
	p.lock.Lock()
	defer p.lock.Unlock()

	p.headInfo = blockInfo{Hash: hash, Number: number, Td: td}
}

// Handshake executes the les protocol handshake, negotiating version number,
// network IDs, difficulties, head and genesis blocks.
func (p *serverPeer) Handshake(td *big.Int, head common.Hash, headNum uint64, genesis common.Hash, server *LesServer) error {
	return p.handshake(td, head, headNum, genesis, func(lists *keyValueList) {
		// Add some client-specific handshake fields
		//
		// Enable signed announcement randomly even the server is not trusted.
		p.announceType = announceTypeSimple
		if p.trusted {
			p.announceType = announceTypeSigned
		}
		*lists = (*lists).add("announceType", p.announceType)
	}, func(recv keyValueMap) error {
		if recv.get("serveChainSince", &p.chainSince) != nil {
			p.onlyAnnounce = true
		}
		if recv.get("serveRecentChain", &p.chainRecent) != nil {
			p.chainRecent = 0
		}
		if recv.get("serveStateSince", &p.stateSince) != nil {
			p.onlyAnnounce = true
		}
		if recv.get("serveRecentState", &p.stateRecent) != nil {
			p.stateRecent = 0
		}
		if recv.get("txRelay", nil) != nil {
			p.onlyAnnounce = true
		}
		if p.onlyAnnounce && !p.trusted {
			return errResp(ErrUselessPeer, "peer cannot serve requests")
		}
		// Parse flow control handshake packet.
		var sParams flowcontrol.ServerParams
		if err := recv.get("flowControl/BL", &sParams.BufLimit); err != nil {
			return err
		}
		if err := recv.get("flowControl/MRR", &sParams.MinRecharge); err != nil {
			return err
		}
		var MRC RequestCostList
		if err := recv.get("flowControl/MRC", &MRC); err != nil {
			return err
		}
		p.fcParams = sParams
		p.fcServer = flowcontrol.NewServerNode(sParams, &mclock.System{})
		p.fcCosts = MRC.decode(ProtocolLengths[uint(p.version)])

		recv.get("checkpoint/value", &p.checkpoint)
		recv.get("checkpoint/registerHeight", &p.checkpointNumber)

		if !p.onlyAnnounce {
			for msgCode := range reqAvgTimeCost {
				if p.fcCosts[msgCode] == nil {
					return errResp(ErrUselessPeer, "peer does not support message %d", msgCode)
				}
			}
		}
		return nil
	})
}

// setValueTracker sets the value tracker references for connected servers. Note that the
// references should be removed upon disconnection by setValueTracker(nil, nil).
func (p *serverPeer) setValueTracker(vt *lpc.ValueTracker, nvt *lpc.NodeValueTracker) {
	p.vtLock.Lock()
	p.valueTracker = vt
	p.nodeValueTracker = nvt
	if nvt != nil {
		p.sentReqs = make(map[uint64]sentReqEntry)
	} else {
		p.sentReqs = nil
	}
	p.vtLock.Unlock()
}

// updateVtParams updates the server's price table in the value tracker.
func (p *serverPeer) updateVtParams() {
	p.vtLock.Lock()
	defer p.vtLock.Unlock()

	if p.nodeValueTracker == nil {
		return
	}
	reqCosts := make([]uint64, len(requestList))
	for code, costs := range p.fcCosts {
		if m, ok := requestMapping[uint32(code)]; ok {
			reqCosts[m.first] = costs.baseCost + costs.reqCost
			if m.rest != -1 {
				reqCosts[m.rest] = costs.reqCost
			}
		}
	}
	p.valueTracker.UpdateCosts(p.nodeValueTracker, reqCosts)
}

// sentReqEntry remembers sent requests and their sending times
type sentReqEntry struct {
	reqType, amount uint32
	at              mclock.AbsTime
}

// sentRequest marks a request sent at the current moment to this server.
func (p *serverPeer) sentRequest(id uint64, reqType, amount uint32) {
	p.vtLock.Lock()
	if p.sentReqs != nil {
		p.sentReqs[id] = sentReqEntry{reqType, amount, mclock.Now()}
	}
	p.vtLock.Unlock()
}

// answeredRequest marks a request answered at the current moment by this server.
func (p *serverPeer) answeredRequest(id uint64) {
	p.vtLock.Lock()
	if p.sentReqs == nil {
		p.vtLock.Unlock()
		return
	}
	e, ok := p.sentReqs[id]
	delete(p.sentReqs, id)
	vt := p.valueTracker
	nvt := p.nodeValueTracker
	p.vtLock.Unlock()
	if !ok {
		return
	}
	var (
		vtReqs   [2]lpc.ServedRequest
		reqCount int
	)
	m := requestMapping[e.reqType]
	if m.rest == -1 || e.amount <= 1 {
		reqCount = 1
		vtReqs[0] = lpc.ServedRequest{ReqType: uint32(m.first), Amount: e.amount}
	} else {
		reqCount = 2
		vtReqs[0] = lpc.ServedRequest{ReqType: uint32(m.first), Amount: 1}
		vtReqs[1] = lpc.ServedRequest{ReqType: uint32(m.rest), Amount: e.amount - 1}
	}
	dt := time.Duration(mclock.Now() - e.at)
	vt.Served(nvt, vtReqs[:reqCount], dt)
}

// clientPeer represents each node to which the les server is connected.
// The node here refers to the light client.
type clientPeer struct {
	peerCommons

	// responseLock ensures that responses are queued in the same order as
	// RequestProcessed is called
	responseLock  sync.Mutex
	responseCount uint64 // Counter to generate an unique id for request processing.

	balance *lps.NodeBalance

	// invalidLock is used for protecting invalidCount.
	invalidLock  sync.RWMutex
	invalidCount utils.LinearExpiredValue // Counter the invalid request the client peer has made.

	server   bool
	errCh    chan error
	fcClient *flowcontrol.ClientNode // Server side mirror token bucket.
}

func newClientPeer(version int, network uint64, p *p2p.Peer, rw p2p.MsgReadWriter) *clientPeer {
	return &clientPeer{
		peerCommons: peerCommons{
			Peer:      p,
			rw:        rw,
			id:        p.ID().String(),
			version:   version,
			network:   network,
			sendQueue: utils.NewExecQueue(100),
			closeCh:   make(chan struct{}),
		},
		invalidCount: utils.LinearExpiredValue{Rate: mclock.AbsTime(time.Hour)},
		errCh:        make(chan error, 1),
	}
}

// freeClientId returns a string identifier for the peer. Multiple peers with
// the same identifier can not be connected in free mode simultaneously.
func (p *clientPeer) freeClientId() string {
	if addr, ok := p.RemoteAddr().(*net.TCPAddr); ok {
		if addr.IP.IsLoopback() {
			// using peer id instead of loopback ip address allows multiple free
			// connections from local machine to own server
			return p.id
		} else {
			return addr.IP.String()
		}
	}
	return p.id
}

// sendStop notifies the client about being in frozen state
func (p *clientPeer) sendStop() error {
	return p2p.Send(p.rw, StopMsg, struct{}{})
}

// sendResume notifies the client about getting out of frozen state
func (p *clientPeer) sendResume(bv uint64) error {
	return p2p.Send(p.rw, ResumeMsg, bv)
}

// freeze temporarily puts the client in a frozen state which means all unprocessed
// and subsequent requests are dropped. Unfreezing happens automatically after a short
// time if the client's buffer value is at least in the slightly positive region.
// The client is also notified about being frozen/unfrozen with a Stop/Resume message.
func (p *clientPeer) freeze() {
	if p.version < lpv3 {
		// if Stop/Resume is not supported then just drop the peer after setting
		// its frozen status permanently
		atomic.StoreUint32(&p.frozen, 1)
		p.Peer.Disconnect(p2p.DiscUselessPeer)
		return
	}
	if atomic.SwapUint32(&p.frozen, 1) == 0 {
		go func() {
			p.sendStop()
			time.Sleep(freezeTimeBase + time.Duration(rand.Int63n(int64(freezeTimeRandom))))
			for {
				bufValue, bufLimit := p.fcClient.BufferStatus()
				if bufLimit == 0 {
					return
				}
				if bufValue <= bufLimit/8 {
					time.Sleep(freezeCheckPeriod)
					continue
				}
				atomic.StoreUint32(&p.frozen, 0)
				p.sendResume(bufValue)
				return
			}
		}()
	}
}

// reply struct represents a reply with the actual data already RLP encoded and
// only the bv (buffer value) missing. This allows the serving mechanism to
// calculate the bv value which depends on the data size before sending the reply.
type reply struct {
	w              p2p.MsgWriter
	msgcode, reqID uint64
	data           rlp.RawValue
}

// send sends the reply with the calculated buffer value
func (r *reply) send(bv uint64) error {
	type resp struct {
		ReqID, BV uint64
		Data      rlp.RawValue
	}
	return p2p.Send(r.w, r.msgcode, resp{r.reqID, bv, r.data})
}

// size returns the RLP encoded size of the message data
func (r *reply) size() uint32 {
	return uint32(len(r.data))
}

=======

	// If any of the flow control params is nil, refuse to update.
	var params flowcontrol.ServerParams
	if update.get("flowControl/BL", &params.BufLimit) == nil && update.get("flowControl/MRR", &params.MinRecharge) == nil {
		// todo can light client set a minimal acceptable flow control params?
		p.fcParams = params
		p.fcServer.UpdateParams(params)
	}
	var MRC RequestCostList
	if update.get("flowControl/MRC", &MRC) == nil {
		costUpdate := MRC.decode(ProtocolLengths[uint(p.version)])
		for code, cost := range costUpdate {
			p.fcCosts[code] = cost
		}
	}
}

// updateHead updates the head information based on the announcement from
// the peer.
func (p *serverPeer) updateHead(hash common.Hash, number uint64, td *big.Int) {
	p.lock.Lock()
	defer p.lock.Unlock()

	p.headInfo = blockInfo{Hash: hash, Number: number, Td: td}
}

// Handshake executes the les protocol handshake, negotiating version number,
// network IDs and genesis blocks.
func (p *serverPeer) Handshake(genesis common.Hash) error {
	// Note: there is no need to share local head with a server but older servers still
	// require these fields so we announce zero values.
	return p.handshake(common.Big0, common.Hash{}, 0, genesis, func(lists *keyValueList) {
		// Add some client-specific handshake fields
		//
		// Enable signed announcement randomly even the server is not trusted.
		p.announceType = announceTypeSimple
		if p.trusted {
			p.announceType = announceTypeSigned
		}
		*lists = (*lists).add("announceType", p.announceType)
	}, func(recv keyValueMap) error {
		var (
			rHash common.Hash
			rNum  uint64
			rTd   *big.Int
		)
		if err := recv.get("headTd", &rTd); err != nil {
			return err
		}
		if err := recv.get("headHash", &rHash); err != nil {
			return err
		}
		if err := recv.get("headNum", &rNum); err != nil {
			return err
		}
		p.headInfo = blockInfo{Hash: rHash, Number: rNum, Td: rTd}
		if recv.get("serveChainSince", &p.chainSince) != nil {
			p.onlyAnnounce = true
		}
		if recv.get("serveRecentChain", &p.chainRecent) != nil {
			p.chainRecent = 0
		}
		if recv.get("serveStateSince", &p.stateSince) != nil {
			p.onlyAnnounce = true
		}
		if recv.get("serveRecentState", &p.stateRecent) != nil {
			p.stateRecent = 0
		}
		if recv.get("txRelay", nil) != nil {
			p.onlyAnnounce = true
		}
		if p.onlyAnnounce && !p.trusted {
			return errResp(ErrUselessPeer, "peer cannot serve requests")
		}
		// Parse flow control handshake packet.
		var sParams flowcontrol.ServerParams
		if err := recv.get("flowControl/BL", &sParams.BufLimit); err != nil {
			return err
		}
		if err := recv.get("flowControl/MRR", &sParams.MinRecharge); err != nil {
			return err
		}
		var MRC RequestCostList
		if err := recv.get("flowControl/MRC", &MRC); err != nil {
			return err
		}
		p.fcParams = sParams
		p.fcServer = flowcontrol.NewServerNode(sParams, &mclock.System{})
		p.fcCosts = MRC.decode(ProtocolLengths[uint(p.version)])

		recv.get("checkpoint/value", &p.checkpoint)
		recv.get("checkpoint/registerHeight", &p.checkpointNumber)

		if !p.onlyAnnounce {
			for msgCode := range reqAvgTimeCost {
				if p.fcCosts[msgCode] == nil {
					return errResp(ErrUselessPeer, "peer does not support message %d", msgCode)
				}
			}
		}
		return nil
	})
}

// setValueTracker sets the value tracker references for connected servers. Note that the
// references should be removed upon disconnection by setValueTracker(nil, nil).
func (p *serverPeer) setValueTracker(vt *lpc.ValueTracker, nvt *lpc.NodeValueTracker) {
	p.vtLock.Lock()
	p.valueTracker = vt
	p.nodeValueTracker = nvt
	if nvt != nil {
		p.sentReqs = make(map[uint64]sentReqEntry)
	} else {
		p.sentReqs = nil
	}
	p.vtLock.Unlock()
}

// updateVtParams updates the server's price table in the value tracker.
func (p *serverPeer) updateVtParams() {
	p.vtLock.Lock()
	defer p.vtLock.Unlock()

	if p.nodeValueTracker == nil {
		return
	}
	reqCosts := make([]uint64, len(requestList))
	for code, costs := range p.fcCosts {
		if m, ok := requestMapping[uint32(code)]; ok {
			reqCosts[m.first] = costs.baseCost + costs.reqCost
			if m.rest != -1 {
				reqCosts[m.rest] = costs.reqCost
			}
		}
	}
	p.valueTracker.UpdateCosts(p.nodeValueTracker, reqCosts)
}

// sentReqEntry remembers sent requests and their sending times
type sentReqEntry struct {
	reqType, amount uint32
	at              mclock.AbsTime
}

// sentRequest marks a request sent at the current moment to this server.
func (p *serverPeer) sentRequest(id uint64, reqType, amount uint32) {
	p.vtLock.Lock()
	if p.sentReqs != nil {
		p.sentReqs[id] = sentReqEntry{reqType, amount, mclock.Now()}
	}
	p.vtLock.Unlock()
}

// answeredRequest marks a request answered at the current moment by this server.
func (p *serverPeer) answeredRequest(id uint64) {
	p.vtLock.Lock()
	if p.sentReqs == nil {
		p.vtLock.Unlock()
		return
	}
	e, ok := p.sentReqs[id]
	delete(p.sentReqs, id)
	vt := p.valueTracker
	nvt := p.nodeValueTracker
	p.vtLock.Unlock()
	if !ok {
		return
	}
	var (
		vtReqs   [2]lpc.ServedRequest
		reqCount int
	)
	m := requestMapping[e.reqType]
	if m.rest == -1 || e.amount <= 1 {
		reqCount = 1
		vtReqs[0] = lpc.ServedRequest{ReqType: uint32(m.first), Amount: e.amount}
	} else {
		reqCount = 2
		vtReqs[0] = lpc.ServedRequest{ReqType: uint32(m.first), Amount: 1}
		vtReqs[1] = lpc.ServedRequest{ReqType: uint32(m.rest), Amount: e.amount - 1}
	}
	dt := time.Duration(mclock.Now() - e.at)
	vt.Served(nvt, vtReqs[:reqCount], dt)
}

// clientPeer represents each node to which the les server is connected.
// The node here refers to the light client.
type clientPeer struct {
	peerCommons

	// responseLock ensures that responses are queued in the same order as
	// RequestProcessed is called
	responseLock  sync.Mutex
	responseCount uint64 // Counter to generate an unique id for request processing.

	balance *lps.NodeBalance

	// invalidLock is used for protecting invalidCount.
	invalidLock  sync.RWMutex
	invalidCount utils.LinearExpiredValue // Counter the invalid request the client peer has made.

	server   bool
	errCh    chan error
	fcClient *flowcontrol.ClientNode // Server side mirror token bucket.
}

func newClientPeer(version int, network uint64, p *p2p.Peer, rw p2p.MsgReadWriter) *clientPeer {
	return &clientPeer{
		peerCommons: peerCommons{
			Peer:      p,
			rw:        rw,
			id:        p.ID().String(),
			version:   version,
			network:   network,
			sendQueue: utils.NewExecQueue(100),
			closeCh:   make(chan struct{}),
		},
		invalidCount: utils.LinearExpiredValue{Rate: mclock.AbsTime(time.Hour)},
		errCh:        make(chan error, 1),
	}
}

// freeClientId returns a string identifier for the peer. Multiple peers with
// the same identifier can not be connected in free mode simultaneously.
func (p *clientPeer) freeClientId() string {
	if addr, ok := p.RemoteAddr().(*net.TCPAddr); ok {
		if addr.IP.IsLoopback() {
			// using peer id instead of loopback ip address allows multiple free
			// connections from local machine to own server
			return p.id
		} else {
			return addr.IP.String()
		}
	}
	return p.id
}

// sendStop notifies the client about being in frozen state
func (p *clientPeer) sendStop() error {
	return p2p.Send(p.rw, StopMsg, struct{}{})
}

// sendResume notifies the client about getting out of frozen state
func (p *clientPeer) sendResume(bv uint64) error {
	return p2p.Send(p.rw, ResumeMsg, bv)
}

// freeze temporarily puts the client in a frozen state which means all unprocessed
// and subsequent requests are dropped. Unfreezing happens automatically after a short
// time if the client's buffer value is at least in the slightly positive region.
// The client is also notified about being frozen/unfrozen with a Stop/Resume message.
func (p *clientPeer) freeze() {
	if p.version < lpv3 {
		// if Stop/Resume is not supported then just drop the peer after setting
		// its frozen status permanently
		atomic.StoreUint32(&p.frozen, 1)
		p.Peer.Disconnect(p2p.DiscUselessPeer)
		return
	}
	if atomic.SwapUint32(&p.frozen, 1) == 0 {
		go func() {
			p.sendStop()
			time.Sleep(freezeTimeBase + time.Duration(rand.Int63n(int64(freezeTimeRandom))))
			for {
				bufValue, bufLimit := p.fcClient.BufferStatus()
				if bufLimit == 0 {
					return
				}
				if bufValue <= bufLimit/8 {
					time.Sleep(freezeCheckPeriod)
					continue
				}
				atomic.StoreUint32(&p.frozen, 0)
				p.sendResume(bufValue)
				return
			}
		}()
	}
}

// reply struct represents a reply with the actual data already RLP encoded and
// only the bv (buffer value) missing. This allows the serving mechanism to
// calculate the bv value which depends on the data size before sending the reply.
type reply struct {
	w              p2p.MsgWriter
	msgcode, reqID uint64
	data           rlp.RawValue
}

// send sends the reply with the calculated buffer value
func (r *reply) send(bv uint64) error {
	type resp struct {
		ReqID, BV uint64
		Data      rlp.RawValue
	}
	return p2p.Send(r.w, r.msgcode, resp{r.reqID, bv, r.data})
}

// size returns the RLP encoded size of the message data
func (r *reply) size() uint32 {
	return uint32(len(r.data))
}

>>>>>>> cc05b050
// replyBlockHeaders creates a reply with a batch of block headers
func (p *clientPeer) replyBlockHeaders(reqID uint64, headers []*types.Header) *reply {
	data, _ := rlp.EncodeToBytes(headers)
	return &reply{p.rw, BlockHeadersMsg, reqID, data}
}

// replyBlockBodiesRLP creates a reply with a batch of block contents from
// an already RLP encoded format.
func (p *clientPeer) replyBlockBodiesRLP(reqID uint64, bodies []rlp.RawValue) *reply {
	data, _ := rlp.EncodeToBytes(bodies)
	return &reply{p.rw, BlockBodiesMsg, reqID, data}
}

// replyCode creates a reply with a batch of arbitrary internal data, corresponding to the
// hashes requested.
func (p *clientPeer) replyCode(reqID uint64, codes [][]byte) *reply {
	data, _ := rlp.EncodeToBytes(codes)
	return &reply{p.rw, CodeMsg, reqID, data}
}

// replyReceiptsRLP creates a reply with a batch of transaction receipts, corresponding to the
// ones requested from an already RLP encoded format.
func (p *clientPeer) replyReceiptsRLP(reqID uint64, receipts []rlp.RawValue) *reply {
	data, _ := rlp.EncodeToBytes(receipts)
	return &reply{p.rw, ReceiptsMsg, reqID, data}
}

// replyProofsV2 creates a reply with a batch of merkle proofs, corresponding to the ones requested.
func (p *clientPeer) replyProofsV2(reqID uint64, proofs light.NodeList) *reply {
	data, _ := rlp.EncodeToBytes(proofs)
	return &reply{p.rw, ProofsV2Msg, reqID, data}
}

// replyHelperTrieProofs creates a reply with a batch of HelperTrie proofs, corresponding to the ones requested.
func (p *clientPeer) replyHelperTrieProofs(reqID uint64, resp HelperTrieResps) *reply {
	data, _ := rlp.EncodeToBytes(resp)
	return &reply{p.rw, HelperTrieProofsMsg, reqID, data}
}

// replyTxStatus creates a reply with a batch of transaction status records, corresponding to the ones requested.
func (p *clientPeer) replyTxStatus(reqID uint64, stats []light.TxStatus) *reply {
	data, _ := rlp.EncodeToBytes(stats)
	return &reply{p.rw, TxStatusMsg, reqID, data}
}

// sendAnnounce announces the availability of a number of blocks through
// a hash notification.
func (p *clientPeer) sendAnnounce(request announceData) error {
	return p2p.Send(p.rw, AnnounceMsg, request)
<<<<<<< HEAD
}

// allowInactive implements clientPoolPeer
func (p *clientPeer) allowInactive() bool {
	return false
}

// updateCapacity updates the request serving capacity assigned to a given client
// and also sends an announcement about the updated flow control parameters
func (p *clientPeer) updateCapacity(cap uint64) {
	p.lock.Lock()
	defer p.lock.Unlock()

	if cap != p.fcParams.MinRecharge {
		p.fcParams = flowcontrol.ServerParams{MinRecharge: cap, BufLimit: cap * bufLimitRatio}
		p.fcClient.UpdateParams(p.fcParams)
		var kvList keyValueList
		kvList = kvList.add("flowControl/MRR", cap)
		kvList = kvList.add("flowControl/BL", cap*bufLimitRatio)
		p.queueSend(func() { p.sendAnnounce(announceData{Update: kvList}) })
	}
}

// freezeClient temporarily puts the client in a frozen state which means all
// unprocessed and subsequent requests are dropped. Unfreezing happens automatically
// after a short time if the client's buffer value is at least in the slightly positive
// region. The client is also notified about being frozen/unfrozen with a Stop/Resume
// message.
func (p *clientPeer) freezeClient() {
	if p.version < lpv3 {
		// if Stop/Resume is not supported then just drop the peer after setting
		// its frozen status permanently
		atomic.StoreUint32(&p.frozen, 1)
		p.Peer.Disconnect(p2p.DiscUselessPeer)
		return
	}
	if atomic.SwapUint32(&p.frozen, 1) == 0 {
		go func() {
			p.sendStop()
			time.Sleep(freezeTimeBase + time.Duration(rand.Int63n(int64(freezeTimeRandom))))
			for {
				bufValue, bufLimit := p.fcClient.BufferStatus()
				if bufLimit == 0 {
					return
				}
				if bufValue <= bufLimit/8 {
					time.Sleep(freezeCheckPeriod)
				} else {
					atomic.StoreUint32(&p.frozen, 0)
					p.sendResume(bufValue)
					break
				}
			}
		}()
	}
}

// Handshake executes the les protocol handshake, negotiating version number,
// network IDs, difficulties, head and genesis blocks.
func (p *clientPeer) Handshake(td *big.Int, head common.Hash, headNum uint64, genesis common.Hash, server *LesServer) error {
	return p.handshake(td, head, headNum, genesis, func(lists *keyValueList) {
		// Add some information which services server can offer.
		if !server.config.UltraLightOnlyAnnounce {
			*lists = (*lists).add("serveHeaders", nil)
			*lists = (*lists).add("serveChainSince", uint64(0))
			*lists = (*lists).add("serveStateSince", uint64(0))

			// If local ethereum node is running in archive mode, advertise ourselves we have
			// all version state data. Otherwise only recent state is available.
			stateRecent := uint64(core.TriesInMemory - 4)
			if server.archiveMode {
				stateRecent = 0
			}
			*lists = (*lists).add("serveRecentState", stateRecent)
			*lists = (*lists).add("txRelay", nil)
		}
		*lists = (*lists).add("flowControl/BL", server.defParams.BufLimit)
		*lists = (*lists).add("flowControl/MRR", server.defParams.MinRecharge)

		var costList RequestCostList
		if server.costTracker.testCostList != nil {
			costList = server.costTracker.testCostList
		} else {
			costList = server.costTracker.makeCostList(server.costTracker.globalFactor())
		}
		*lists = (*lists).add("flowControl/MRC", costList)
		p.fcCosts = costList.decode(ProtocolLengths[uint(p.version)])
		p.fcParams = server.defParams

		// Add advertised checkpoint and register block height which
		// client can verify the checkpoint validity.
		if server.oracle != nil && server.oracle.IsRunning() {
			cp, height := server.oracle.StableCheckpoint()
			if cp != nil {
				*lists = (*lists).add("checkpoint/value", cp)
				*lists = (*lists).add("checkpoint/registerHeight", height)
			}
		}
	}, func(recv keyValueMap) error {
		p.server = recv.get("flowControl/MRR", nil) == nil
		if p.server {
			p.announceType = announceTypeNone // connected to another server, send no messages
		} else {
			if recv.get("announceType", &p.announceType) != nil {
				// set default announceType on server side
				p.announceType = announceTypeSimple
			}
			p.fcClient = flowcontrol.NewClientNode(server.fcManager, p.fcParams)
		}
		return nil
	})
}

func (p *clientPeer) bumpInvalid() {
	p.invalidLock.Lock()
	p.invalidCount.Add(1, mclock.Now())
	p.invalidLock.Unlock()
}

func (p *clientPeer) getInvalid() uint64 {
	p.invalidLock.RLock()
	defer p.invalidLock.RUnlock()
	return p.invalidCount.Value(mclock.Now())
}

// serverPeerSubscriber is an interface to notify services about added or
// removed server peers
type serverPeerSubscriber interface {
	registerPeer(*serverPeer)
	unregisterPeer(*serverPeer)
}

// clientPeerSubscriber is an interface to notify services about added or
// removed client peers
type clientPeerSubscriber interface {
	registerPeer(*clientPeer)
	unregisterPeer(*clientPeer)
}

// clientPeerSet represents the set of active client peers currently
// participating in the Light Ethereum sub-protocol.
type clientPeerSet struct {
	peers map[string]*clientPeer
	// subscribers is a batch of subscribers and peerset will notify
	// these subscribers when the peerset changes(new client peer is
	// added or removed)
	subscribers []clientPeerSubscriber
	closed      bool
	lock        sync.RWMutex
}

// newClientPeerSet creates a new peer set to track the client peers.
func newClientPeerSet() *clientPeerSet {
	return &clientPeerSet{peers: make(map[string]*clientPeer)}
}

// subscribe adds a service to be notified about added or removed
// peers and also register all active peers into the given service.
func (ps *clientPeerSet) subscribe(sub clientPeerSubscriber) {
	ps.lock.Lock()
	defer ps.lock.Unlock()

	ps.subscribers = append(ps.subscribers, sub)
	for _, p := range ps.peers {
		sub.registerPeer(p)
	}
}

// unSubscribe removes the specified service from the subscriber pool.
func (ps *clientPeerSet) unSubscribe(sub clientPeerSubscriber) {
	ps.lock.Lock()
	defer ps.lock.Unlock()

	for i, s := range ps.subscribers {
		if s == sub {
			ps.subscribers = append(ps.subscribers[:i], ps.subscribers[i+1:]...)
			return
		}
	}
}

// register adds a new peer into the peer set, or returns an error if the
// peer is already known.
func (ps *clientPeerSet) register(peer *clientPeer) error {
	ps.lock.Lock()
	defer ps.lock.Unlock()

	if ps.closed {
		return errClosed
	}
	if _, exist := ps.peers[peer.id]; exist {
		return errAlreadyRegistered
	}
	ps.peers[peer.id] = peer
	for _, sub := range ps.subscribers {
		sub.registerPeer(peer)
	}
	return nil
}

// unregister removes a remote peer from the peer set, disabling any further
// actions to/from that particular entity. It also initiates disconnection
// at the networking layer.
func (ps *clientPeerSet) unregister(id string) error {
	ps.lock.Lock()
	defer ps.lock.Unlock()

	p, ok := ps.peers[id]
	if !ok {
		return errNotRegistered
	}
	delete(ps.peers, id)
	for _, sub := range ps.subscribers {
		sub.unregisterPeer(p)
	}
	p.Peer.Disconnect(p2p.DiscRequested)
	return nil
}

// ids returns a list of all registered peer IDs
func (ps *clientPeerSet) ids() []string {
	ps.lock.RLock()
	defer ps.lock.RUnlock()

	var ids []string
	for id := range ps.peers {
		ids = append(ids, id)
	}
	return ids
}

// peer retrieves the registered peer with the given id.
func (ps *clientPeerSet) peer(id string) *clientPeer {
	ps.lock.RLock()
	defer ps.lock.RUnlock()

	return ps.peers[id]
}

// len returns if the current number of peers in the set.
func (ps *clientPeerSet) len() int {
	ps.lock.RLock()
	defer ps.lock.RUnlock()

	return len(ps.peers)
}

// allClientPeers returns all client peers in a list.
func (ps *clientPeerSet) allPeers() []*clientPeer {
	ps.lock.RLock()
	defer ps.lock.RUnlock()

	list := make([]*clientPeer, 0, len(ps.peers))
	for _, p := range ps.peers {
		list = append(list, p)
	}
	return list
}

// close disconnects all peers. No new peers can be registered
// after close has returned.
func (ps *clientPeerSet) close() {
	ps.lock.Lock()
	defer ps.lock.Unlock()

	for _, p := range ps.peers {
		p.Disconnect(p2p.DiscQuitting)
	}
	ps.closed = true
=======
}

// allowInactive implements clientPoolPeer
func (p *clientPeer) allowInactive() bool {
	return false
}

// updateCapacity updates the request serving capacity assigned to a given client
// and also sends an announcement about the updated flow control parameters
func (p *clientPeer) updateCapacity(cap uint64) {
	p.lock.Lock()
	defer p.lock.Unlock()

	if cap != p.fcParams.MinRecharge {
		p.fcParams = flowcontrol.ServerParams{MinRecharge: cap, BufLimit: cap * bufLimitRatio}
		p.fcClient.UpdateParams(p.fcParams)
		var kvList keyValueList
		kvList = kvList.add("flowControl/MRR", cap)
		kvList = kvList.add("flowControl/BL", cap*bufLimitRatio)
		p.queueSend(func() { p.sendAnnounce(announceData{Update: kvList}) })
	}
}

// freezeClient temporarily puts the client in a frozen state which means all
// unprocessed and subsequent requests are dropped. Unfreezing happens automatically
// after a short time if the client's buffer value is at least in the slightly positive
// region. The client is also notified about being frozen/unfrozen with a Stop/Resume
// message.
func (p *clientPeer) freezeClient() {
	if p.version < lpv3 {
		// if Stop/Resume is not supported then just drop the peer after setting
		// its frozen status permanently
		atomic.StoreUint32(&p.frozen, 1)
		p.Peer.Disconnect(p2p.DiscUselessPeer)
		return
	}
	if atomic.SwapUint32(&p.frozen, 1) == 0 {
		go func() {
			p.sendStop()
			time.Sleep(freezeTimeBase + time.Duration(rand.Int63n(int64(freezeTimeRandom))))
			for {
				bufValue, bufLimit := p.fcClient.BufferStatus()
				if bufLimit == 0 {
					return
				}
				if bufValue <= bufLimit/8 {
					time.Sleep(freezeCheckPeriod)
				} else {
					atomic.StoreUint32(&p.frozen, 0)
					p.sendResume(bufValue)
					break
				}
			}
		}()
	}
}

// Handshake executes the les protocol handshake, negotiating version number,
// network IDs, difficulties, head and genesis blocks.
func (p *clientPeer) Handshake(td *big.Int, head common.Hash, headNum uint64, genesis common.Hash, server *LesServer) error {
	// Note: clientPeer.headInfo should contain the last head announced to the client by us.
	// The values announced in the handshake are dummy values for compatibility reasons and should be ignored.
	p.headInfo = blockInfo{Hash: head, Number: headNum, Td: td}
	return p.handshake(td, head, headNum, genesis, func(lists *keyValueList) {
		// Add some information which services server can offer.
		if !server.config.UltraLightOnlyAnnounce {
			*lists = (*lists).add("serveHeaders", nil)
			*lists = (*lists).add("serveChainSince", uint64(0))
			*lists = (*lists).add("serveStateSince", uint64(0))

			// If local ethereum node is running in archive mode, advertise ourselves we have
			// all version state data. Otherwise only recent state is available.
			stateRecent := uint64(core.TriesInMemory - 4)
			if server.archiveMode {
				stateRecent = 0
			}
			*lists = (*lists).add("serveRecentState", stateRecent)
			*lists = (*lists).add("txRelay", nil)
		}
		*lists = (*lists).add("flowControl/BL", server.defParams.BufLimit)
		*lists = (*lists).add("flowControl/MRR", server.defParams.MinRecharge)

		var costList RequestCostList
		if server.costTracker.testCostList != nil {
			costList = server.costTracker.testCostList
		} else {
			costList = server.costTracker.makeCostList(server.costTracker.globalFactor())
		}
		*lists = (*lists).add("flowControl/MRC", costList)
		p.fcCosts = costList.decode(ProtocolLengths[uint(p.version)])
		p.fcParams = server.defParams

		// Add advertised checkpoint and register block height which
		// client can verify the checkpoint validity.
		if server.oracle != nil && server.oracle.IsRunning() {
			cp, height := server.oracle.StableCheckpoint()
			if cp != nil {
				*lists = (*lists).add("checkpoint/value", cp)
				*lists = (*lists).add("checkpoint/registerHeight", height)
			}
		}
	}, func(recv keyValueMap) error {
		p.server = recv.get("flowControl/MRR", nil) == nil
		if p.server {
			p.announceType = announceTypeNone // connected to another server, send no messages
		} else {
			if recv.get("announceType", &p.announceType) != nil {
				// set default announceType on server side
				p.announceType = announceTypeSimple
			}
			p.fcClient = flowcontrol.NewClientNode(server.fcManager, p.fcParams)
		}
		return nil
	})
}

func (p *clientPeer) bumpInvalid() {
	p.invalidLock.Lock()
	p.invalidCount.Add(1, mclock.Now())
	p.invalidLock.Unlock()
}

func (p *clientPeer) getInvalid() uint64 {
	p.invalidLock.RLock()
	defer p.invalidLock.RUnlock()
	return p.invalidCount.Value(mclock.Now())
}

// serverPeerSubscriber is an interface to notify services about added or
// removed server peers
type serverPeerSubscriber interface {
	registerPeer(*serverPeer)
	unregisterPeer(*serverPeer)
>>>>>>> cc05b050
}

// serverPeerSet represents the set of active server peers currently
// participating in the Light Ethereum sub-protocol.
type serverPeerSet struct {
	peers map[string]*serverPeer
	// subscribers is a batch of subscribers and peerset will notify
	// these subscribers when the peerset changes(new server peer is
	// added or removed)
	subscribers []serverPeerSubscriber
	closed      bool
	lock        sync.RWMutex
}

// newServerPeerSet creates a new peer set to track the active server peers.
func newServerPeerSet() *serverPeerSet {
	return &serverPeerSet{peers: make(map[string]*serverPeer)}
}

// subscribe adds a service to be notified about added or removed
// peers and also register all active peers into the given service.
func (ps *serverPeerSet) subscribe(sub serverPeerSubscriber) {
	ps.lock.Lock()
	defer ps.lock.Unlock()

	ps.subscribers = append(ps.subscribers, sub)
	for _, p := range ps.peers {
		sub.registerPeer(p)
	}
}
<<<<<<< HEAD

// unSubscribe removes the specified service from the subscriber pool.
func (ps *serverPeerSet) unSubscribe(sub serverPeerSubscriber) {
	ps.lock.Lock()
	defer ps.lock.Unlock()

=======

// unSubscribe removes the specified service from the subscriber pool.
func (ps *serverPeerSet) unSubscribe(sub serverPeerSubscriber) {
	ps.lock.Lock()
	defer ps.lock.Unlock()

>>>>>>> cc05b050
	for i, s := range ps.subscribers {
		if s == sub {
			ps.subscribers = append(ps.subscribers[:i], ps.subscribers[i+1:]...)
			return
		}
	}
}

// register adds a new server peer into the set, or returns an error if the
// peer is already known.
func (ps *serverPeerSet) register(peer *serverPeer) error {
	ps.lock.Lock()
	defer ps.lock.Unlock()

	if ps.closed {
		return errClosed
	}
	if _, exist := ps.peers[peer.id]; exist {
		return errAlreadyRegistered
	}
	ps.peers[peer.id] = peer
	for _, sub := range ps.subscribers {
		sub.registerPeer(peer)
	}
	return nil
}

// unregister removes a remote peer from the active set, disabling any further
// actions to/from that particular entity. It also initiates disconnection at
// the networking layer.
func (ps *serverPeerSet) unregister(id string) error {
	ps.lock.Lock()
	defer ps.lock.Unlock()

	p, ok := ps.peers[id]
	if !ok {
		return errNotRegistered
	}
	delete(ps.peers, id)
	for _, sub := range ps.subscribers {
		sub.unregisterPeer(p)
	}
	p.Peer.Disconnect(p2p.DiscRequested)
	return nil
}

// ids returns a list of all registered peer IDs
func (ps *serverPeerSet) ids() []string {
	ps.lock.RLock()
	defer ps.lock.RUnlock()

	var ids []string
	for id := range ps.peers {
		ids = append(ids, id)
	}
	return ids
}

// peer retrieves the registered peer with the given id.
func (ps *serverPeerSet) peer(id string) *serverPeer {
	ps.lock.RLock()
	defer ps.lock.RUnlock()

	return ps.peers[id]
}

// len returns if the current number of peers in the set.
func (ps *serverPeerSet) len() int {
	ps.lock.RLock()
	defer ps.lock.RUnlock()

	return len(ps.peers)
}

// bestPeer retrieves the known peer with the currently highest total difficulty.
// If the peerset is "client peer set", then nothing meaningful will return. The
// reason is client peer never send back their latest status to server.
func (ps *serverPeerSet) bestPeer() *serverPeer {
	ps.lock.RLock()
	defer ps.lock.RUnlock()

	var (
		bestPeer *serverPeer
		bestTd   *big.Int
	)
	for _, p := range ps.peers {
		if td := p.Td(); bestTd == nil || td.Cmp(bestTd) > 0 {
			bestPeer, bestTd = p, td
		}
	}
	return bestPeer
}

// allServerPeers returns all server peers in a list.
func (ps *serverPeerSet) allPeers() []*serverPeer {
	ps.lock.RLock()
	defer ps.lock.RUnlock()

	list := make([]*serverPeer, 0, len(ps.peers))
	for _, p := range ps.peers {
		list = append(list, p)
	}
	return list
}

// close disconnects all peers. No new peers can be registered
// after close has returned.
func (ps *serverPeerSet) close() {
	ps.lock.Lock()
	defer ps.lock.Unlock()

	for _, p := range ps.peers {
		p.Disconnect(p2p.DiscQuitting)
	}
	ps.closed = true
}

// serverSet is a special set which contains all connected les servers.
// Les servers will also be discovered by discovery protocol because they
// also run the LES protocol. We can't drop them although they are useless
// for us(server) but for other protocols(e.g. ETH) upon the devp2p they
// may be useful.
type serverSet struct {
	lock   sync.Mutex
	set    map[string]*clientPeer
	closed bool
}

func newServerSet() *serverSet {
	return &serverSet{set: make(map[string]*clientPeer)}
}

func (s *serverSet) register(peer *clientPeer) error {
	s.lock.Lock()
	defer s.lock.Unlock()

	if s.closed {
		return errClosed
	}
	if _, exist := s.set[peer.id]; exist {
		return errAlreadyRegistered
	}
	s.set[peer.id] = peer
	return nil
}

func (s *serverSet) close() {
	s.lock.Lock()
	defer s.lock.Unlock()

	for _, p := range s.set {
		p.Disconnect(p2p.DiscQuitting)
	}
	s.closed = true
}<|MERGE_RESOLUTION|>--- conflicted
+++ resolved
@@ -126,11 +126,7 @@
 	frozen       uint32    // Flag whether the peer is frozen.
 	announceType uint64    // New block announcement type.
 	serving      uint32    // The status indicates the peer is served.
-<<<<<<< HEAD
-	headInfo     blockInfo // Latest block information.
-=======
 	headInfo     blockInfo // Last announced block information.
->>>>>>> cc05b050
 
 	// Background task queue for caching peer tasks and executing in order.
 	sendQueue *utils.ExecQueue
@@ -152,7 +148,6 @@
 // canQueue returns an indicator whether the peer can queue an operation.
 func (p *peerCommons) canQueue() bool {
 	return p.sendQueue.CanQueue() && !p.isFrozen()
-<<<<<<< HEAD
 }
 
 // queueSend caches a peer operation in the background task queue.
@@ -161,16 +156,6 @@
 	return p.sendQueue.Queue(f)
 }
 
-=======
-}
-
-// queueSend caches a peer operation in the background task queue.
-// Please ensure to check `canQueue` before call this function
-func (p *peerCommons) queueSend(f func()) bool {
-	return p.sendQueue.Queue(f)
-}
-
->>>>>>> cc05b050
 // String implements fmt.Stringer.
 func (p *peerCommons) String() string {
 	return fmt.Sprintf("Peer %s [%s]", p.id, fmt.Sprintf("les/%d", p.version))
@@ -270,11 +255,8 @@
 	// Add some basic handshake fields
 	send = send.add("protocolVersion", uint64(p.version))
 	send = send.add("networkId", p.network)
-<<<<<<< HEAD
-=======
 	// Note: the head info announced at handshake is only used in case of server peers
 	// but dummy values are still announced by clients for compatibility with older servers
->>>>>>> cc05b050
 	send = send.add("headTd", td)
 	send = send.add("headHash", head)
 	send = send.add("headNum", headNum)
@@ -293,32 +275,14 @@
 	if size > allowedUpdateBytes {
 		return errResp(ErrRequestRejected, "")
 	}
-<<<<<<< HEAD
-	var rGenesis, rHash common.Hash
-	var rVersion, rNetwork, rNum uint64
-	var rTd *big.Int
-=======
 	var rGenesis common.Hash
 	var rVersion, rNetwork uint64
->>>>>>> cc05b050
 	if err := recv.get("protocolVersion", &rVersion); err != nil {
 		return err
 	}
 	if err := recv.get("networkId", &rNetwork); err != nil {
 		return err
 	}
-<<<<<<< HEAD
-	if err := recv.get("headTd", &rTd); err != nil {
-		return err
-	}
-	if err := recv.get("headHash", &rHash); err != nil {
-		return err
-	}
-	if err := recv.get("headNum", &rNum); err != nil {
-		return err
-	}
-=======
->>>>>>> cc05b050
 	if err := recv.get("genesisHash", &rGenesis); err != nil {
 		return err
 	}
@@ -331,10 +295,6 @@
 	if int(rVersion) != p.version {
 		return errResp(ErrProtocolVersionMismatch, "%d (!= %d)", rVersion, p.version)
 	}
-<<<<<<< HEAD
-	p.headInfo = blockInfo{Hash: rHash, Number: rNum, Td: rTd}
-=======
->>>>>>> cc05b050
 	if recvCallback != nil {
 		return recvCallback(recv)
 	}
@@ -376,7 +336,6 @@
 	// Test callback hooks
 	hasBlockHook func(common.Hash, uint64, bool) bool // Used to determine whether the server has the specified block.
 }
-<<<<<<< HEAD
 
 func newServerPeer(version int, network uint64, trusted bool, p *p2p.Peer, rw p2p.MsgReadWriter) *serverPeer {
 	return &serverPeer{
@@ -429,60 +388,6 @@
 	atomic.StoreUint32(&p.frozen, 0)
 }
 
-=======
-
-func newServerPeer(version int, network uint64, trusted bool, p *p2p.Peer, rw p2p.MsgReadWriter) *serverPeer {
-	return &serverPeer{
-		peerCommons: peerCommons{
-			Peer:      p,
-			rw:        rw,
-			id:        p.ID().String(),
-			version:   version,
-			network:   network,
-			sendQueue: utils.NewExecQueue(100),
-			closeCh:   make(chan struct{}),
-		},
-		trusted:  trusted,
-		errCount: utils.LinearExpiredValue{Rate: mclock.AbsTime(time.Hour)},
-	}
-}
-
-// rejectUpdate returns true if a parameter update has to be rejected because
-// the size and/or rate of updates exceed the capacity limitation
-func (p *serverPeer) rejectUpdate(size uint64) bool {
-	now := mclock.Now()
-	if p.updateCount == 0 {
-		p.updateTime = now
-	} else {
-		dt := now - p.updateTime
-		p.updateTime = now
-
-		r := uint64(dt / mclock.AbsTime(allowedUpdateRate))
-		if p.updateCount > r {
-			p.updateCount -= r
-		} else {
-			p.updateCount = 0
-		}
-	}
-	p.updateCount += size
-	return p.updateCount > allowedUpdateBytes
-}
-
-// freeze processes Stop messages from the given server and set the status as
-// frozen.
-func (p *serverPeer) freeze() {
-	if atomic.CompareAndSwapUint32(&p.frozen, 0, 1) {
-		p.sendQueue.Clear()
-	}
-}
-
-// unfreeze processes Resume messages from the given server and set the status
-// as unfrozen.
-func (p *serverPeer) unfreeze() {
-	atomic.StoreUint32(&p.frozen, 0)
-}
-
->>>>>>> cc05b050
 // sendRequest send a request to the server based on the given message type
 // and content.
 func sendRequest(w p2p.MsgWriter, msgcode, reqID uint64, data interface{}) error {
@@ -628,7 +533,6 @@
 func (p *serverPeer) updateFlowControl(update keyValueMap) {
 	p.lock.Lock()
 	defer p.lock.Unlock()
-<<<<<<< HEAD
 
 	// If any of the flow control params is nil, refuse to update.
 	var params flowcontrol.ServerParams
@@ -656,9 +560,11 @@
 }
 
 // Handshake executes the les protocol handshake, negotiating version number,
-// network IDs, difficulties, head and genesis blocks.
-func (p *serverPeer) Handshake(td *big.Int, head common.Hash, headNum uint64, genesis common.Hash, server *LesServer) error {
-	return p.handshake(td, head, headNum, genesis, func(lists *keyValueList) {
+// network IDs and genesis blocks.
+func (p *serverPeer) Handshake(genesis common.Hash) error {
+	// Note: there is no need to share local head with a server but older servers still
+	// require these fields so we announce zero values.
+	return p.handshake(common.Big0, common.Hash{}, 0, genesis, func(lists *keyValueList) {
 		// Add some client-specific handshake fields
 		//
 		// Enable signed announcement randomly even the server is not trusted.
@@ -668,6 +574,21 @@
 		}
 		*lists = (*lists).add("announceType", p.announceType)
 	}, func(recv keyValueMap) error {
+		var (
+			rHash common.Hash
+			rNum  uint64
+			rTd   *big.Int
+		)
+		if err := recv.get("headTd", &rTd); err != nil {
+			return err
+		}
+		if err := recv.get("headHash", &rHash); err != nil {
+			return err
+		}
+		if err := recv.get("headNum", &rNum); err != nil {
+			return err
+		}
+		p.headInfo = blockInfo{Hash: rHash, Number: rNum, Td: rTd}
 		if recv.get("serveChainSince", &p.chainSince) != nil {
 			p.onlyAnnounce = true
 		}
@@ -915,311 +836,6 @@
 	return uint32(len(r.data))
 }
 
-=======
-
-	// If any of the flow control params is nil, refuse to update.
-	var params flowcontrol.ServerParams
-	if update.get("flowControl/BL", &params.BufLimit) == nil && update.get("flowControl/MRR", &params.MinRecharge) == nil {
-		// todo can light client set a minimal acceptable flow control params?
-		p.fcParams = params
-		p.fcServer.UpdateParams(params)
-	}
-	var MRC RequestCostList
-	if update.get("flowControl/MRC", &MRC) == nil {
-		costUpdate := MRC.decode(ProtocolLengths[uint(p.version)])
-		for code, cost := range costUpdate {
-			p.fcCosts[code] = cost
-		}
-	}
-}
-
-// updateHead updates the head information based on the announcement from
-// the peer.
-func (p *serverPeer) updateHead(hash common.Hash, number uint64, td *big.Int) {
-	p.lock.Lock()
-	defer p.lock.Unlock()
-
-	p.headInfo = blockInfo{Hash: hash, Number: number, Td: td}
-}
-
-// Handshake executes the les protocol handshake, negotiating version number,
-// network IDs and genesis blocks.
-func (p *serverPeer) Handshake(genesis common.Hash) error {
-	// Note: there is no need to share local head with a server but older servers still
-	// require these fields so we announce zero values.
-	return p.handshake(common.Big0, common.Hash{}, 0, genesis, func(lists *keyValueList) {
-		// Add some client-specific handshake fields
-		//
-		// Enable signed announcement randomly even the server is not trusted.
-		p.announceType = announceTypeSimple
-		if p.trusted {
-			p.announceType = announceTypeSigned
-		}
-		*lists = (*lists).add("announceType", p.announceType)
-	}, func(recv keyValueMap) error {
-		var (
-			rHash common.Hash
-			rNum  uint64
-			rTd   *big.Int
-		)
-		if err := recv.get("headTd", &rTd); err != nil {
-			return err
-		}
-		if err := recv.get("headHash", &rHash); err != nil {
-			return err
-		}
-		if err := recv.get("headNum", &rNum); err != nil {
-			return err
-		}
-		p.headInfo = blockInfo{Hash: rHash, Number: rNum, Td: rTd}
-		if recv.get("serveChainSince", &p.chainSince) != nil {
-			p.onlyAnnounce = true
-		}
-		if recv.get("serveRecentChain", &p.chainRecent) != nil {
-			p.chainRecent = 0
-		}
-		if recv.get("serveStateSince", &p.stateSince) != nil {
-			p.onlyAnnounce = true
-		}
-		if recv.get("serveRecentState", &p.stateRecent) != nil {
-			p.stateRecent = 0
-		}
-		if recv.get("txRelay", nil) != nil {
-			p.onlyAnnounce = true
-		}
-		if p.onlyAnnounce && !p.trusted {
-			return errResp(ErrUselessPeer, "peer cannot serve requests")
-		}
-		// Parse flow control handshake packet.
-		var sParams flowcontrol.ServerParams
-		if err := recv.get("flowControl/BL", &sParams.BufLimit); err != nil {
-			return err
-		}
-		if err := recv.get("flowControl/MRR", &sParams.MinRecharge); err != nil {
-			return err
-		}
-		var MRC RequestCostList
-		if err := recv.get("flowControl/MRC", &MRC); err != nil {
-			return err
-		}
-		p.fcParams = sParams
-		p.fcServer = flowcontrol.NewServerNode(sParams, &mclock.System{})
-		p.fcCosts = MRC.decode(ProtocolLengths[uint(p.version)])
-
-		recv.get("checkpoint/value", &p.checkpoint)
-		recv.get("checkpoint/registerHeight", &p.checkpointNumber)
-
-		if !p.onlyAnnounce {
-			for msgCode := range reqAvgTimeCost {
-				if p.fcCosts[msgCode] == nil {
-					return errResp(ErrUselessPeer, "peer does not support message %d", msgCode)
-				}
-			}
-		}
-		return nil
-	})
-}
-
-// setValueTracker sets the value tracker references for connected servers. Note that the
-// references should be removed upon disconnection by setValueTracker(nil, nil).
-func (p *serverPeer) setValueTracker(vt *lpc.ValueTracker, nvt *lpc.NodeValueTracker) {
-	p.vtLock.Lock()
-	p.valueTracker = vt
-	p.nodeValueTracker = nvt
-	if nvt != nil {
-		p.sentReqs = make(map[uint64]sentReqEntry)
-	} else {
-		p.sentReqs = nil
-	}
-	p.vtLock.Unlock()
-}
-
-// updateVtParams updates the server's price table in the value tracker.
-func (p *serverPeer) updateVtParams() {
-	p.vtLock.Lock()
-	defer p.vtLock.Unlock()
-
-	if p.nodeValueTracker == nil {
-		return
-	}
-	reqCosts := make([]uint64, len(requestList))
-	for code, costs := range p.fcCosts {
-		if m, ok := requestMapping[uint32(code)]; ok {
-			reqCosts[m.first] = costs.baseCost + costs.reqCost
-			if m.rest != -1 {
-				reqCosts[m.rest] = costs.reqCost
-			}
-		}
-	}
-	p.valueTracker.UpdateCosts(p.nodeValueTracker, reqCosts)
-}
-
-// sentReqEntry remembers sent requests and their sending times
-type sentReqEntry struct {
-	reqType, amount uint32
-	at              mclock.AbsTime
-}
-
-// sentRequest marks a request sent at the current moment to this server.
-func (p *serverPeer) sentRequest(id uint64, reqType, amount uint32) {
-	p.vtLock.Lock()
-	if p.sentReqs != nil {
-		p.sentReqs[id] = sentReqEntry{reqType, amount, mclock.Now()}
-	}
-	p.vtLock.Unlock()
-}
-
-// answeredRequest marks a request answered at the current moment by this server.
-func (p *serverPeer) answeredRequest(id uint64) {
-	p.vtLock.Lock()
-	if p.sentReqs == nil {
-		p.vtLock.Unlock()
-		return
-	}
-	e, ok := p.sentReqs[id]
-	delete(p.sentReqs, id)
-	vt := p.valueTracker
-	nvt := p.nodeValueTracker
-	p.vtLock.Unlock()
-	if !ok {
-		return
-	}
-	var (
-		vtReqs   [2]lpc.ServedRequest
-		reqCount int
-	)
-	m := requestMapping[e.reqType]
-	if m.rest == -1 || e.amount <= 1 {
-		reqCount = 1
-		vtReqs[0] = lpc.ServedRequest{ReqType: uint32(m.first), Amount: e.amount}
-	} else {
-		reqCount = 2
-		vtReqs[0] = lpc.ServedRequest{ReqType: uint32(m.first), Amount: 1}
-		vtReqs[1] = lpc.ServedRequest{ReqType: uint32(m.rest), Amount: e.amount - 1}
-	}
-	dt := time.Duration(mclock.Now() - e.at)
-	vt.Served(nvt, vtReqs[:reqCount], dt)
-}
-
-// clientPeer represents each node to which the les server is connected.
-// The node here refers to the light client.
-type clientPeer struct {
-	peerCommons
-
-	// responseLock ensures that responses are queued in the same order as
-	// RequestProcessed is called
-	responseLock  sync.Mutex
-	responseCount uint64 // Counter to generate an unique id for request processing.
-
-	balance *lps.NodeBalance
-
-	// invalidLock is used for protecting invalidCount.
-	invalidLock  sync.RWMutex
-	invalidCount utils.LinearExpiredValue // Counter the invalid request the client peer has made.
-
-	server   bool
-	errCh    chan error
-	fcClient *flowcontrol.ClientNode // Server side mirror token bucket.
-}
-
-func newClientPeer(version int, network uint64, p *p2p.Peer, rw p2p.MsgReadWriter) *clientPeer {
-	return &clientPeer{
-		peerCommons: peerCommons{
-			Peer:      p,
-			rw:        rw,
-			id:        p.ID().String(),
-			version:   version,
-			network:   network,
-			sendQueue: utils.NewExecQueue(100),
-			closeCh:   make(chan struct{}),
-		},
-		invalidCount: utils.LinearExpiredValue{Rate: mclock.AbsTime(time.Hour)},
-		errCh:        make(chan error, 1),
-	}
-}
-
-// freeClientId returns a string identifier for the peer. Multiple peers with
-// the same identifier can not be connected in free mode simultaneously.
-func (p *clientPeer) freeClientId() string {
-	if addr, ok := p.RemoteAddr().(*net.TCPAddr); ok {
-		if addr.IP.IsLoopback() {
-			// using peer id instead of loopback ip address allows multiple free
-			// connections from local machine to own server
-			return p.id
-		} else {
-			return addr.IP.String()
-		}
-	}
-	return p.id
-}
-
-// sendStop notifies the client about being in frozen state
-func (p *clientPeer) sendStop() error {
-	return p2p.Send(p.rw, StopMsg, struct{}{})
-}
-
-// sendResume notifies the client about getting out of frozen state
-func (p *clientPeer) sendResume(bv uint64) error {
-	return p2p.Send(p.rw, ResumeMsg, bv)
-}
-
-// freeze temporarily puts the client in a frozen state which means all unprocessed
-// and subsequent requests are dropped. Unfreezing happens automatically after a short
-// time if the client's buffer value is at least in the slightly positive region.
-// The client is also notified about being frozen/unfrozen with a Stop/Resume message.
-func (p *clientPeer) freeze() {
-	if p.version < lpv3 {
-		// if Stop/Resume is not supported then just drop the peer after setting
-		// its frozen status permanently
-		atomic.StoreUint32(&p.frozen, 1)
-		p.Peer.Disconnect(p2p.DiscUselessPeer)
-		return
-	}
-	if atomic.SwapUint32(&p.frozen, 1) == 0 {
-		go func() {
-			p.sendStop()
-			time.Sleep(freezeTimeBase + time.Duration(rand.Int63n(int64(freezeTimeRandom))))
-			for {
-				bufValue, bufLimit := p.fcClient.BufferStatus()
-				if bufLimit == 0 {
-					return
-				}
-				if bufValue <= bufLimit/8 {
-					time.Sleep(freezeCheckPeriod)
-					continue
-				}
-				atomic.StoreUint32(&p.frozen, 0)
-				p.sendResume(bufValue)
-				return
-			}
-		}()
-	}
-}
-
-// reply struct represents a reply with the actual data already RLP encoded and
-// only the bv (buffer value) missing. This allows the serving mechanism to
-// calculate the bv value which depends on the data size before sending the reply.
-type reply struct {
-	w              p2p.MsgWriter
-	msgcode, reqID uint64
-	data           rlp.RawValue
-}
-
-// send sends the reply with the calculated buffer value
-func (r *reply) send(bv uint64) error {
-	type resp struct {
-		ReqID, BV uint64
-		Data      rlp.RawValue
-	}
-	return p2p.Send(r.w, r.msgcode, resp{r.reqID, bv, r.data})
-}
-
-// size returns the RLP encoded size of the message data
-func (r *reply) size() uint32 {
-	return uint32(len(r.data))
-}
-
->>>>>>> cc05b050
 // replyBlockHeaders creates a reply with a batch of block headers
 func (p *clientPeer) replyBlockHeaders(reqID uint64, headers []*types.Header) *reply {
 	data, _ := rlp.EncodeToBytes(headers)
@@ -1269,7 +885,6 @@
 // a hash notification.
 func (p *clientPeer) sendAnnounce(request announceData) error {
 	return p2p.Send(p.rw, AnnounceMsg, request)
-<<<<<<< HEAD
 }
 
 // allowInactive implements clientPoolPeer
@@ -1330,6 +945,9 @@
 // Handshake executes the les protocol handshake, negotiating version number,
 // network IDs, difficulties, head and genesis blocks.
 func (p *clientPeer) Handshake(td *big.Int, head common.Hash, headNum uint64, genesis common.Hash, server *LesServer) error {
+	// Note: clientPeer.headInfo should contain the last head announced to the client by us.
+	// The values announced in the handshake are dummy values for compatibility reasons and should be ignored.
+	p.headInfo = blockInfo{Hash: head, Number: headNum, Td: td}
 	return p.handshake(td, head, headNum, genesis, func(lists *keyValueList) {
 		// Add some information which services server can offer.
 		if !server.config.UltraLightOnlyAnnounce {
@@ -1402,280 +1020,6 @@
 	unregisterPeer(*serverPeer)
 }
 
-// clientPeerSubscriber is an interface to notify services about added or
-// removed client peers
-type clientPeerSubscriber interface {
-	registerPeer(*clientPeer)
-	unregisterPeer(*clientPeer)
-}
-
-// clientPeerSet represents the set of active client peers currently
-// participating in the Light Ethereum sub-protocol.
-type clientPeerSet struct {
-	peers map[string]*clientPeer
-	// subscribers is a batch of subscribers and peerset will notify
-	// these subscribers when the peerset changes(new client peer is
-	// added or removed)
-	subscribers []clientPeerSubscriber
-	closed      bool
-	lock        sync.RWMutex
-}
-
-// newClientPeerSet creates a new peer set to track the client peers.
-func newClientPeerSet() *clientPeerSet {
-	return &clientPeerSet{peers: make(map[string]*clientPeer)}
-}
-
-// subscribe adds a service to be notified about added or removed
-// peers and also register all active peers into the given service.
-func (ps *clientPeerSet) subscribe(sub clientPeerSubscriber) {
-	ps.lock.Lock()
-	defer ps.lock.Unlock()
-
-	ps.subscribers = append(ps.subscribers, sub)
-	for _, p := range ps.peers {
-		sub.registerPeer(p)
-	}
-}
-
-// unSubscribe removes the specified service from the subscriber pool.
-func (ps *clientPeerSet) unSubscribe(sub clientPeerSubscriber) {
-	ps.lock.Lock()
-	defer ps.lock.Unlock()
-
-	for i, s := range ps.subscribers {
-		if s == sub {
-			ps.subscribers = append(ps.subscribers[:i], ps.subscribers[i+1:]...)
-			return
-		}
-	}
-}
-
-// register adds a new peer into the peer set, or returns an error if the
-// peer is already known.
-func (ps *clientPeerSet) register(peer *clientPeer) error {
-	ps.lock.Lock()
-	defer ps.lock.Unlock()
-
-	if ps.closed {
-		return errClosed
-	}
-	if _, exist := ps.peers[peer.id]; exist {
-		return errAlreadyRegistered
-	}
-	ps.peers[peer.id] = peer
-	for _, sub := range ps.subscribers {
-		sub.registerPeer(peer)
-	}
-	return nil
-}
-
-// unregister removes a remote peer from the peer set, disabling any further
-// actions to/from that particular entity. It also initiates disconnection
-// at the networking layer.
-func (ps *clientPeerSet) unregister(id string) error {
-	ps.lock.Lock()
-	defer ps.lock.Unlock()
-
-	p, ok := ps.peers[id]
-	if !ok {
-		return errNotRegistered
-	}
-	delete(ps.peers, id)
-	for _, sub := range ps.subscribers {
-		sub.unregisterPeer(p)
-	}
-	p.Peer.Disconnect(p2p.DiscRequested)
-	return nil
-}
-
-// ids returns a list of all registered peer IDs
-func (ps *clientPeerSet) ids() []string {
-	ps.lock.RLock()
-	defer ps.lock.RUnlock()
-
-	var ids []string
-	for id := range ps.peers {
-		ids = append(ids, id)
-	}
-	return ids
-}
-
-// peer retrieves the registered peer with the given id.
-func (ps *clientPeerSet) peer(id string) *clientPeer {
-	ps.lock.RLock()
-	defer ps.lock.RUnlock()
-
-	return ps.peers[id]
-}
-
-// len returns if the current number of peers in the set.
-func (ps *clientPeerSet) len() int {
-	ps.lock.RLock()
-	defer ps.lock.RUnlock()
-
-	return len(ps.peers)
-}
-
-// allClientPeers returns all client peers in a list.
-func (ps *clientPeerSet) allPeers() []*clientPeer {
-	ps.lock.RLock()
-	defer ps.lock.RUnlock()
-
-	list := make([]*clientPeer, 0, len(ps.peers))
-	for _, p := range ps.peers {
-		list = append(list, p)
-	}
-	return list
-}
-
-// close disconnects all peers. No new peers can be registered
-// after close has returned.
-func (ps *clientPeerSet) close() {
-	ps.lock.Lock()
-	defer ps.lock.Unlock()
-
-	for _, p := range ps.peers {
-		p.Disconnect(p2p.DiscQuitting)
-	}
-	ps.closed = true
-=======
-}
-
-// allowInactive implements clientPoolPeer
-func (p *clientPeer) allowInactive() bool {
-	return false
-}
-
-// updateCapacity updates the request serving capacity assigned to a given client
-// and also sends an announcement about the updated flow control parameters
-func (p *clientPeer) updateCapacity(cap uint64) {
-	p.lock.Lock()
-	defer p.lock.Unlock()
-
-	if cap != p.fcParams.MinRecharge {
-		p.fcParams = flowcontrol.ServerParams{MinRecharge: cap, BufLimit: cap * bufLimitRatio}
-		p.fcClient.UpdateParams(p.fcParams)
-		var kvList keyValueList
-		kvList = kvList.add("flowControl/MRR", cap)
-		kvList = kvList.add("flowControl/BL", cap*bufLimitRatio)
-		p.queueSend(func() { p.sendAnnounce(announceData{Update: kvList}) })
-	}
-}
-
-// freezeClient temporarily puts the client in a frozen state which means all
-// unprocessed and subsequent requests are dropped. Unfreezing happens automatically
-// after a short time if the client's buffer value is at least in the slightly positive
-// region. The client is also notified about being frozen/unfrozen with a Stop/Resume
-// message.
-func (p *clientPeer) freezeClient() {
-	if p.version < lpv3 {
-		// if Stop/Resume is not supported then just drop the peer after setting
-		// its frozen status permanently
-		atomic.StoreUint32(&p.frozen, 1)
-		p.Peer.Disconnect(p2p.DiscUselessPeer)
-		return
-	}
-	if atomic.SwapUint32(&p.frozen, 1) == 0 {
-		go func() {
-			p.sendStop()
-			time.Sleep(freezeTimeBase + time.Duration(rand.Int63n(int64(freezeTimeRandom))))
-			for {
-				bufValue, bufLimit := p.fcClient.BufferStatus()
-				if bufLimit == 0 {
-					return
-				}
-				if bufValue <= bufLimit/8 {
-					time.Sleep(freezeCheckPeriod)
-				} else {
-					atomic.StoreUint32(&p.frozen, 0)
-					p.sendResume(bufValue)
-					break
-				}
-			}
-		}()
-	}
-}
-
-// Handshake executes the les protocol handshake, negotiating version number,
-// network IDs, difficulties, head and genesis blocks.
-func (p *clientPeer) Handshake(td *big.Int, head common.Hash, headNum uint64, genesis common.Hash, server *LesServer) error {
-	// Note: clientPeer.headInfo should contain the last head announced to the client by us.
-	// The values announced in the handshake are dummy values for compatibility reasons and should be ignored.
-	p.headInfo = blockInfo{Hash: head, Number: headNum, Td: td}
-	return p.handshake(td, head, headNum, genesis, func(lists *keyValueList) {
-		// Add some information which services server can offer.
-		if !server.config.UltraLightOnlyAnnounce {
-			*lists = (*lists).add("serveHeaders", nil)
-			*lists = (*lists).add("serveChainSince", uint64(0))
-			*lists = (*lists).add("serveStateSince", uint64(0))
-
-			// If local ethereum node is running in archive mode, advertise ourselves we have
-			// all version state data. Otherwise only recent state is available.
-			stateRecent := uint64(core.TriesInMemory - 4)
-			if server.archiveMode {
-				stateRecent = 0
-			}
-			*lists = (*lists).add("serveRecentState", stateRecent)
-			*lists = (*lists).add("txRelay", nil)
-		}
-		*lists = (*lists).add("flowControl/BL", server.defParams.BufLimit)
-		*lists = (*lists).add("flowControl/MRR", server.defParams.MinRecharge)
-
-		var costList RequestCostList
-		if server.costTracker.testCostList != nil {
-			costList = server.costTracker.testCostList
-		} else {
-			costList = server.costTracker.makeCostList(server.costTracker.globalFactor())
-		}
-		*lists = (*lists).add("flowControl/MRC", costList)
-		p.fcCosts = costList.decode(ProtocolLengths[uint(p.version)])
-		p.fcParams = server.defParams
-
-		// Add advertised checkpoint and register block height which
-		// client can verify the checkpoint validity.
-		if server.oracle != nil && server.oracle.IsRunning() {
-			cp, height := server.oracle.StableCheckpoint()
-			if cp != nil {
-				*lists = (*lists).add("checkpoint/value", cp)
-				*lists = (*lists).add("checkpoint/registerHeight", height)
-			}
-		}
-	}, func(recv keyValueMap) error {
-		p.server = recv.get("flowControl/MRR", nil) == nil
-		if p.server {
-			p.announceType = announceTypeNone // connected to another server, send no messages
-		} else {
-			if recv.get("announceType", &p.announceType) != nil {
-				// set default announceType on server side
-				p.announceType = announceTypeSimple
-			}
-			p.fcClient = flowcontrol.NewClientNode(server.fcManager, p.fcParams)
-		}
-		return nil
-	})
-}
-
-func (p *clientPeer) bumpInvalid() {
-	p.invalidLock.Lock()
-	p.invalidCount.Add(1, mclock.Now())
-	p.invalidLock.Unlock()
-}
-
-func (p *clientPeer) getInvalid() uint64 {
-	p.invalidLock.RLock()
-	defer p.invalidLock.RUnlock()
-	return p.invalidCount.Value(mclock.Now())
-}
-
-// serverPeerSubscriber is an interface to notify services about added or
-// removed server peers
-type serverPeerSubscriber interface {
-	registerPeer(*serverPeer)
-	unregisterPeer(*serverPeer)
->>>>>>> cc05b050
-}
-
 // serverPeerSet represents the set of active server peers currently
 // participating in the Light Ethereum sub-protocol.
 type serverPeerSet struct {
@@ -1704,21 +1048,12 @@
 		sub.registerPeer(p)
 	}
 }
-<<<<<<< HEAD
 
 // unSubscribe removes the specified service from the subscriber pool.
 func (ps *serverPeerSet) unSubscribe(sub serverPeerSubscriber) {
 	ps.lock.Lock()
 	defer ps.lock.Unlock()
 
-=======
-
-// unSubscribe removes the specified service from the subscriber pool.
-func (ps *serverPeerSet) unSubscribe(sub serverPeerSubscriber) {
-	ps.lock.Lock()
-	defer ps.lock.Unlock()
-
->>>>>>> cc05b050
 	for i, s := range ps.subscribers {
 		if s == sub {
 			ps.subscribers = append(ps.subscribers[:i], ps.subscribers[i+1:]...)
